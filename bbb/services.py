--- conflicted
+++ resolved
@@ -69,11 +69,7 @@
                 task = self.bbb_db.getTaskFromBuildRequest(brid)
             except TaskNotFound:
                 # TODO: will this still be weird after we have a reverse bridge?
-<<<<<<< HEAD
-                log.warning("WEIRD: Task not found for brid %s, nothing to do.", brid)
-=======
                 log.warning("WEIRD: Task not found for brid %s (%s), nothing to do.", brid, buildername)
->>>>>>> ee3239b3
                 continue
             log.info("Claiming %s", task.taskId)
             # Taskcluster requires runId to be an int, but it comes to us as a long.
