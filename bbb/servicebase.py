--- conflicted
+++ resolved
@@ -22,8 +22,6 @@
 class BBBDb(object):
     """Wrapper object for creation of and access to Buildbot Bridge database."""
     def __init__(self, uri):
-<<<<<<< HEAD
-=======
         # MySQLdb's default cursor doesn't let you stream rows as you receive them.
         # Even if you use SQLAlchemy iterators, _all_ rows will be read before any
         # are returned. The SSCursor lets you stream data, but has the side effect
@@ -31,7 +29,6 @@
         # That's OK for us because each service is single threaded, but it means
         # we must ensure that "close" is called whenever we do queries. "fetchall"
         # does this automatically, so we always use it.
->>>>>>> ee3239b3
         if "mysql" in uri:
             from MySQLdb.cursors import SSCursor
             self.db = sa.create_engine(uri, pool_recycle=60, connect_args={"cursorclass": SSCursor})
@@ -96,9 +93,6 @@
 
 class BuildbotDb(object):
     """Wrapper object for access to preexisting Buildbot scheduler database."""
-<<<<<<< HEAD
-    def __init__(self, uri):
-=======
     def __init__(self, uri, init_func=None):
         # MySQLdb's default cursor doesn't let you stream rows as you receive them.
         # Even if you use SQLAlchemy iterators, _all_ rows will be read before any
@@ -107,37 +101,11 @@
         # That's OK for us because each service is single threaded, but it means
         # we must ensure that "close" is called whenever we do queries. "fetchall"
         # does this automatically, so we always use it.
->>>>>>> ee3239b3
         if "mysql" in uri:
             from MySQLdb.cursors import SSCursor
             self.db = sa.create_engine(uri, pool_recycle=60, connect_args={"cursorclass": SSCursor})
         else:
             self.db = sa.create_engine(uri, pool_recycle=60)
-<<<<<<< HEAD
-
-    def isBuildRequestComplete(self, brid):
-        return bool(self.db.execute(sa.text("SELECT complete FROM buildrequests WHERE id=:brid"), brid=brid).fetchone()[0])
-
-    def getBuildRequests(self, buildnumber, buildername, claimed_by_name, claimed_by_incarnation):
-        now = time.time()
-        ret = self.db.execute(
-            # TODO: Using complete=0 sucks a bit. If builds complete before we process
-            # the build started event, this query doesn't work.
-            sa.text("""
-                    SELECT buildrequests.id FROM buildrequests JOIN builds
-                    ON buildrequests.id=builds.brid
-                    WHERE builds.number=:buildnumber
-                    AND buildrequests.complete=0
-                    AND buildrequests.buildername=:buildername
-                    AND buildrequests.claimed_by_name=:claimed_by_name
-                    AND buildrequests.claimed_by_incarnation=:claimed_by_incarnation
-            """),
-            buildnumber=buildnumber,
-            buildername=buildername,
-            claimed_by_name=claimed_by_name,
-            claimed_by_incarnation=claimed_by_incarnation,
-        ).fetchall()
-=======
 
         if init_func:
             init_func(self.db)
@@ -167,16 +135,11 @@
               .where(self.buildrequests_table.c.claimed_by_name==claimed_by_name)\
               .where(self.buildrequests_table.c.claimed_by_incarnation==claimed_by_incarnation)
         ret = self.db.execute(q).fetchall()
->>>>>>> ee3239b3
         log.debug("getBuildRequests Query took %f seconds", time.time() - now)
         return ret
 
     def getBuildsCount(self, brid):
-<<<<<<< HEAD
-        return self.db.execute(sa.text("SELECT COUNT(*) FROM builds WHERE brid=:brid"), brid=brid).fetchone()[0]
-=======
         return self.builds_table.count().where(self.builds_table.c.brid==brid).execute().fetchall()[0][0]
->>>>>>> ee3239b3
 
     def createSourceStamp(self, sourcestamp={}):
         branch = sourcestamp.get('branch')
