--- conflicted
+++ resolved
@@ -17,8 +17,6 @@
 ListenerServiceEvent = namedtuple("ListenerServiceEvent", ("exchange", "routing_key", "callback", "queue_name"))
 
 
-<<<<<<< HEAD
-
 class SelfserveClient(object):
     def __init__(self, base_uri):
         self.base_uri = base_uri
@@ -31,10 +29,10 @@
         url = "%s/request/%s" % (branch, brid)
         requests.delete(url)
 
-=======
+
 class TaskNotFound(Exception):
     pass
->>>>>>> 67a2e39c
+
 
 class BBBDb(object):
     """Wrapper object for creation of and access to Buildbot Bridge database."""
