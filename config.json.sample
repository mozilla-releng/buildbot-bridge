--- conflicted
+++ resolved
@@ -20,13 +20,7 @@
         "pulse_exchange_basename": "exchange/taskcluster-queue/v1",
         "worker_type": "buildbot-bridge",
         "provisioner_id": "buildbot-bridge",
-<<<<<<< HEAD
-        "allowed_builders": [
-            ".*alder.*"
-        ],
         "selfserve_url": "http://buildapi.pvt.build.mozilla.org/buildapi/self-serve",
-=======
->>>>>>> 57403655
         "logfile": "tclistener.log"
     },
     "bblistener": {
